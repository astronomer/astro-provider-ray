name: Deploy Sphinx documentation to Pages

on:
  push:
    branches: [main]

permissions:
  contents: read
  pages: write
  id-token: write

concurrency:
  group: "pages"
  cancel-in-progress: true

jobs:
  Authorize:
    environment: ${{ github.event_name == 'pull_request_target' &&
      github.event.pull_request.head.repo.full_name != github.repository &&
      'external' || 'internal' }}
    runs-on: ubuntu-latest
    steps:
      - run: true

  build-and-deploy:
<<<<<<< HEAD
    needs: Authorize
    runs-on: ubuntu-20.04
=======
    runs-on: ubuntu-latest
>>>>>>> c47aca7a

    steps:
      - name: Checkout repository
        uses: actions/checkout@v4

      - name: Set up Python
        uses: actions/setup-python@v5
        with:
          python-version: '3.x'

      - name: Deploy to GitHub Pages
        id: deployment
        uses: sphinx-notes/pages@v3
        with:
          repository_path: '.'
          documentation_path: 'docs'
          requirements_path: 'docs/requirements.txt'
          publish: 'true'
          sphinx_build_options: ''<|MERGE_RESOLUTION|>--- conflicted
+++ resolved
@@ -23,12 +23,8 @@
       - run: true
 
   build-and-deploy:
-<<<<<<< HEAD
     needs: Authorize
-    runs-on: ubuntu-20.04
-=======
     runs-on: ubuntu-latest
->>>>>>> c47aca7a
 
     steps:
       - name: Checkout repository
