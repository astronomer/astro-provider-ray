from __future__ import annotations

from datetime import timedelta
from functools import cached_property
from typing import Any

from airflow.exceptions import AirflowException
from airflow.models import BaseOperator
from airflow.providers.cncf.kubernetes.utils.pod_manager import PodOperatorHookProtocol
from airflow.utils.context import Context
from ray.job_submission import JobStatus

from ray_provider.hooks.ray import RayHook
from ray_provider.triggers.ray import RayJobTrigger


class SetupRayCluster(BaseOperator):
    """
    Operator to set up a Ray cluster on Kubernetes.

    :param conn_id: The connection ID for the Ray cluster.
    :param ray_cluster_yaml: Path to the YAML file defining the Ray cluster.
    :param kuberay_version: Version of KubeRay to install. Defaults to "1.0.0".
    :param gpu_device_plugin_yaml: URL or path to the GPU device plugin YAML. Defaults to NVIDIA's plugin.
    :param update_if_exists: Whether to update the cluster if it already exists. Defaults to False.
    """

    def __init__(
        self,
        conn_id: str,
        ray_cluster_yaml: str,
        kuberay_version: str = "1.0.0",
        gpu_device_plugin_yaml: str = "https://raw.githubusercontent.com/NVIDIA/k8s-device-plugin/v0.9.0/nvidia-device-plugin.yml",
        update_if_exists: bool = False,
        **kwargs: Any,
    ) -> None:
        super().__init__(**kwargs)
        self.conn_id = conn_id
        self.ray_cluster_yaml = ray_cluster_yaml
        self.kuberay_version = kuberay_version
        self.gpu_device_plugin_yaml = gpu_device_plugin_yaml
        self.update_if_exists = update_if_exists

    @cached_property
    def hook(self) -> RayHook:
        """Lazily initialize and return the RayHook."""
        return RayHook(conn_id=self.conn_id)

    def execute(self, context: Context) -> None:
        """
        Execute the setup of the Ray cluster.

        :param context: The context in which the operator is being executed.
        """
        self.hook.setup_ray_cluster(
            context=context,
            ray_cluster_yaml=self.ray_cluster_yaml,
            kuberay_version=self.kuberay_version,
            gpu_device_plugin_yaml=self.gpu_device_plugin_yaml,
            update_if_exists=self.update_if_exists,
        )


class DeleteRayCluster(BaseOperator):
    """
    Operator to delete a Ray cluster from Kubernetes.

    :param conn_id: The connection ID for the Ray cluster.
    :param ray_cluster_yaml: Path to the YAML file defining the Ray cluster.
    :param gpu_device_plugin_yaml: URL or path to the GPU device plugin YAML. Defaults to NVIDIA's plugin.
    """

    def __init__(
        self,
        conn_id: str,
        ray_cluster_yaml: str,
        gpu_device_plugin_yaml: str = "https://raw.githubusercontent.com/NVIDIA/k8s-device-plugin/v0.9.0/nvidia-device-plugin.yml",
        **kwargs: Any,
    ) -> None:
        super().__init__(**kwargs)
        self.conn_id = conn_id
        self.ray_cluster_yaml = ray_cluster_yaml
        self.gpu_device_plugin_yaml = gpu_device_plugin_yaml

    @cached_property
    def hook(self) -> PodOperatorHookProtocol:
        """Lazily initialize and return the RayHook."""
        return RayHook(conn_id=self.conn_id)

    def execute(self, context: Context) -> None:
        """
        Execute the deletion of the Ray cluster.

        :param context: The context in which the operator is being executed.
        """
        self.hook.delete_ray_cluster(self.ray_cluster_yaml, self.gpu_device_plugin_yaml)


class SubmitRayJob(BaseOperator):
    """
    Operator to submit and monitor a Ray job.

    This operator handles the submission of a Ray job to a Ray cluster and monitors its status until completion.
    It supports deferring execution and resuming based on job status changes, making it suitable for long-running jobs.

    :param conn_id: The connection ID for the Ray cluster.
    :param entrypoint: The command or script to execute as the Ray job.
    :param runtime_env: The runtime environment configuration for the Ray job.
    :param num_cpus: Number of CPUs required for the job. Defaults to 0.
    :param num_gpus: Number of GPUs required for the job. Defaults to 0.
    :param memory: Amount of memory required for the job in bytes. Defaults to 0.
    :param resources: Additional custom resources required for the job. Defaults to None.
    :param ray_cluster_yaml: Path to the Ray cluster YAML configuration file. If provided, the operator will set up and tear down the cluster.
    :param kuberay_version: Version of KubeRay to use when setting up the Ray cluster. Defaults to "1.0.0".
    :param update_if_exists: Whether to update the Ray cluster if it already exists. Defaults to True.
    :param gpu_device_plugin_yaml: URL or path to the GPU device plugin YAML file. Defaults to NVIDIA's plugin.
    :param fetch_logs: Whether to fetch logs from the Ray job. Defaults to True.
    :param wait_for_completion: Whether to wait for the job to complete before marking the task as finished. Defaults to True.
    :param job_timeout_seconds: Maximum time to wait for job completion in seconds. Defaults to 600 seconds.
    :param poll_interval: Interval between job status checks in seconds. Defaults to 60 seconds.
    :param xcom_task_key: XCom key to retrieve the dashboard URL. Defaults to None.
    """

    template_fields = (
        "conn_id",
        "entrypoint",
        "runtime_env",
        "num_cpus",
        "num_gpus",
        "memory",
        "xcom_task_key",
        "ray_cluster_yaml",
        "job_timeout_seconds",
    )

    def __init__(
        self,
        *,
        conn_id: str,
        entrypoint: str,
        runtime_env: dict[str, Any],
        num_cpus: int | float = 0,
        num_gpus: int | float = 0,
        memory: int | float = 0,
        resources: dict[str, Any] | None = None,
        ray_cluster_yaml: str | None = None,
        kuberay_version: str = "1.0.0",
        update_if_exists: bool = True,
        gpu_device_plugin_yaml: str = "https://raw.githubusercontent.com/NVIDIA/k8s-device-plugin/v0.9.0/nvidia-device-plugin.yml",
        fetch_logs: bool = True,
        wait_for_completion: bool = True,
        job_timeout_seconds: int = 600,
        poll_interval: int = 60,
        xcom_task_key: str | None = None,
        **kwargs: Any,
    ):
        super().__init__(**kwargs)
        self.conn_id = conn_id
        self.entrypoint = entrypoint
        self.runtime_env = runtime_env
        self.num_cpus = num_cpus
        self.num_gpus = num_gpus
        self.memory = memory
        self.ray_resources = resources
        self.ray_cluster_yaml = ray_cluster_yaml
        self.update_if_exists = update_if_exists
        self.kuberay_version = kuberay_version
        self.gpu_device_plugin_yaml = gpu_device_plugin_yaml
        self.fetch_logs = fetch_logs
        self.wait_for_completion = wait_for_completion
        self.job_timeout_seconds = job_timeout_seconds
        self.poll_interval = poll_interval
        self.xcom_task_key = xcom_task_key
        self.dashboard_url: str | None = None
        self.job_id = ""
        self.terminal_states = {JobStatus.SUCCEEDED, JobStatus.STOPPED, JobStatus.FAILED}

    def on_kill(self) -> None:
        """
        Delete the Ray job if the task is killed.

        This method is called when the task is externally killed. It ensures that the associated
        Ray job is also terminated to avoid orphaned jobs.
        """
        if hasattr(self, "hook") and self.job_id:
            self.log.info(f"Deleting Ray job {self.job_id} due to task kill.")
            self.hook.delete_ray_job(self.dashboard_url, self.job_id)
        self._delete_cluster()

    @cached_property
    def hook(self) -> PodOperatorHookProtocol:
        """Lazily initialize and return the RayHook."""
        return RayHook(conn_id=self.conn_id)

    def _get_dashboard_url(self, context: Context) -> str | None:
        """
        Retrieve the Ray dashboard URL from XCom.

        :param context: The context in which the task is being executed.
        :return: The Ray dashboard URL if available, None otherwise.
        """
        if self.xcom_task_key:
            parts = self.xcom_task_key.split(".", 1)
            task: str | None
            key: str
            if len(parts) == 2:
                task, key = parts
            else:
                task, key = None, self.xcom_task_key

            ti = context["ti"]

            if task is None:
                current_task = context["task"]
                dashboard_url = ti.xcom_pull(task_ids=current_task.task_id, key=key)
            else:
                dashboard_url = ti.xcom_pull(task_ids=task, key=key)

            self.log.info(f"Dashboard URL retrieved from XCom: {dashboard_url}")
            return str(dashboard_url) if dashboard_url is not None else None

        return None

    def _setup_cluster(self, context: Context) -> None:
        """
        Set up the Ray cluster if a cluster YAML is provided.

        :param context: The context in which the task is being executed.
        :raises Exception: If there's an error during cluster setup.
        """
        if self.ray_cluster_yaml:
            self.hook.setup_ray_cluster(
                context=context,
                ray_cluster_yaml=self.ray_cluster_yaml,
                kuberay_version=self.kuberay_version,
                gpu_device_plugin_yaml=self.gpu_device_plugin_yaml,
                update_if_exists=self.update_if_exists,
            )

    def _delete_cluster(self) -> None:
        """
        Delete the Ray cluster if a cluster YAML is provided.

        :raises Exception: If there's an error during cluster deletion.
        """
        if self.ray_cluster_yaml:
            self.hook.delete_ray_cluster(
                ray_cluster_yaml=self.ray_cluster_yaml,
                gpu_device_plugin_yaml=self.gpu_device_plugin_yaml,
            )

    def execute(self, context: Context) -> str:
        """
        Execute the Ray job submission and monitoring.

        This method submits the Ray job to the cluster and, if configured to wait for completion,
        monitors the job status until it reaches a terminal state or times out.

        :param context: The context in which the task is being executed.
        :return: The job ID of the submitted Ray job.
        :raises AirflowException: If the job fails, is cancelled, or reaches an unexpected state.
        """

<<<<<<< HEAD
        self._setup_cluster(context=context)

        self.dashboard_url = self._get_dashboard_url(context)

        self.job_id = self.hook.submit_ray_job(
            dashboard_url=self.dashboard_url,
            entrypoint=self.entrypoint,
            runtime_env=self.runtime_env,
            entrypoint_num_cpus=self.num_cpus,
            entrypoint_num_gpus=self.num_gpus,
            entrypoint_memory=self.memory,
            entrypoint_resources=self.ray_resources,
        )
        self.log.info(f"Ray job submitted with id: {self.job_id}")

        if self.wait_for_completion:
            current_status = self.hook.get_ray_job_status(self.dashboard_url, self.job_id)
            self.log.info(f"Current job status for {self.job_id} is: {current_status}")

            if current_status not in self.terminal_states:
                self.log.info("Deferring the polling to RayJobTrigger...")
                self.defer(
                    trigger=RayJobTrigger(
                        job_id=self.job_id,
                        conn_id=self.conn_id,
                        xcom_dashboard_url=self.dashboard_url,
                        poll_interval=self.poll_interval,
                        fetch_logs=self.fetch_logs,
                    ),
                    method_name="execute_complete",
                    timeout=timedelta(seconds=self.job_timeout_seconds) if self.job_timeout_seconds > 0 else None,
                )
            elif current_status == JobStatus.SUCCEEDED:
                self.log.info("Job %s completed successfully", self.job_id)
            elif current_status == JobStatus.FAILED:
                raise AirflowException(f"Job failed:\n{self.job_id}")
            elif current_status == JobStatus.STOPPED:
                raise AirflowException(f"Job was cancelled:\n{self.job_id}")
            else:
                raise AirflowException(f"Encountered unexpected state `{current_status}` for job_id `{self.job_id}`")

        return self.job_id
=======
        try:
            self._setup_cluster(context=context)

            self.dashboard_url = self._get_dashboard_url(context)

            self.job_id = self.hook.submit_ray_job(
                dashboard_url=self.dashboard_url,
                entrypoint=self.entrypoint,
                runtime_env=self.runtime_env,
                entrypoint_num_cpus=self.num_cpus,
                entrypoint_num_gpus=self.num_gpus,
                entrypoint_memory=self.memory,
                entrypoint_resources=self.ray_resources,
            )
            self.log.info(f"Ray job submitted with id: {self.job_id}")

            if self.wait_for_completion:
                current_status = self.hook.get_ray_job_status(self.dashboard_url, self.job_id)
                self.log.info(f"Current job status for {self.job_id} is: {current_status}")

                if current_status not in self.terminal_states:
                    self.log.info("Deferring the polling to RayJobTrigger...")
                    self.defer(
                        trigger=RayJobTrigger(
                            job_id=self.job_id,
                            conn_id=self.conn_id,
                            xcom_dashboard_url=self.dashboard_url,
                            ray_cluster_yaml=self.ray_cluster_yaml,
                            gpu_device_plugin_yaml=self.gpu_device_plugin_yaml,
                            poll_interval=self.poll_interval,
                            fetch_logs=self.fetch_logs,
                        ),
                        method_name="execute_complete",
                        timeout=timedelta(seconds=self.job_timeout_seconds),
                    )
                elif current_status == JobStatus.SUCCEEDED:
                    self.log.info("Job %s completed successfully", self.job_id)
                elif current_status == JobStatus.FAILED:
                    raise AirflowException(f"Job failed:\n{self.job_id}")
                elif current_status == JobStatus.STOPPED:
                    raise AirflowException(f"Job was cancelled:\n{self.job_id}")
                else:
                    raise AirflowException(
                        f"Encountered unexpected state `{current_status}` for job_id `{self.job_id}`"
                    )
            return self.job_id
        except Exception as e:
            self._delete_cluster()
            raise AirflowException(f"SubmitRayJob operator failed due to {e}. Cleaning up resources...")
>>>>>>> 6d5a1917

    def execute_complete(self, context: Context, event: dict[str, Any]) -> None:
        """
        Handle the completion of a deferred Ray job execution.

        This method is called when the deferred job execution completes. It processes the final
        job status and raises exceptions for failed or cancelled jobs. It finally deletes the cluster when the ray spec is provided

        :param context: The context in which the task is being executed.
        :param event: The event containing the job execution result.
        :raises AirflowException: If the job execution fails, is cancelled, or reaches an unexpected state.
        """
        try:
            if event["status"] in [JobStatus.STOPPED, JobStatus.FAILED]:
                self.log.info(f"Ray job {self.job_id} execution not completed successfully...")
                raise AirflowException(f"Job {self.job_id} {event['status'].lower()}: {event['message']}")
            elif event["status"] == JobStatus.SUCCEEDED:
                self.log.info(f"Ray job {self.job_id} execution succeeded.")
            else:
                raise AirflowException(f"Unexpected event status for job {self.job_id}: {event['status']}")
        finally:
            self._delete_cluster()<|MERGE_RESOLUTION|>--- conflicted
+++ resolved
@@ -261,50 +261,6 @@
         :raises AirflowException: If the job fails, is cancelled, or reaches an unexpected state.
         """
 
-<<<<<<< HEAD
-        self._setup_cluster(context=context)
-
-        self.dashboard_url = self._get_dashboard_url(context)
-
-        self.job_id = self.hook.submit_ray_job(
-            dashboard_url=self.dashboard_url,
-            entrypoint=self.entrypoint,
-            runtime_env=self.runtime_env,
-            entrypoint_num_cpus=self.num_cpus,
-            entrypoint_num_gpus=self.num_gpus,
-            entrypoint_memory=self.memory,
-            entrypoint_resources=self.ray_resources,
-        )
-        self.log.info(f"Ray job submitted with id: {self.job_id}")
-
-        if self.wait_for_completion:
-            current_status = self.hook.get_ray_job_status(self.dashboard_url, self.job_id)
-            self.log.info(f"Current job status for {self.job_id} is: {current_status}")
-
-            if current_status not in self.terminal_states:
-                self.log.info("Deferring the polling to RayJobTrigger...")
-                self.defer(
-                    trigger=RayJobTrigger(
-                        job_id=self.job_id,
-                        conn_id=self.conn_id,
-                        xcom_dashboard_url=self.dashboard_url,
-                        poll_interval=self.poll_interval,
-                        fetch_logs=self.fetch_logs,
-                    ),
-                    method_name="execute_complete",
-                    timeout=timedelta(seconds=self.job_timeout_seconds) if self.job_timeout_seconds > 0 else None,
-                )
-            elif current_status == JobStatus.SUCCEEDED:
-                self.log.info("Job %s completed successfully", self.job_id)
-            elif current_status == JobStatus.FAILED:
-                raise AirflowException(f"Job failed:\n{self.job_id}")
-            elif current_status == JobStatus.STOPPED:
-                raise AirflowException(f"Job was cancelled:\n{self.job_id}")
-            else:
-                raise AirflowException(f"Encountered unexpected state `{current_status}` for job_id `{self.job_id}`")
-
-        return self.job_id
-=======
         try:
             self._setup_cluster(context=context)
 
@@ -338,7 +294,7 @@
                             fetch_logs=self.fetch_logs,
                         ),
                         method_name="execute_complete",
-                        timeout=timedelta(seconds=self.job_timeout_seconds),
+                        timeout=timedelta(seconds=self.job_timeout_seconds) if self.job_timeout_seconds > 0
                     )
                 elif current_status == JobStatus.SUCCEEDED:
                     self.log.info("Job %s completed successfully", self.job_id)
@@ -354,7 +310,6 @@
         except Exception as e:
             self._delete_cluster()
             raise AirflowException(f"SubmitRayJob operator failed due to {e}. Cleaning up resources...")
->>>>>>> 6d5a1917
 
     def execute_complete(self, context: Context, event: dict[str, Any]) -> None:
         """
