from __future__ import annotations

import inspect
import os
import re
import shutil
import textwrap
from tempfile import mkdtemp
from typing import Any, Callable

from airflow.decorators.base import DecoratedOperator, TaskDecorator, task_decorator_factory
from airflow.exceptions import AirflowException
from airflow.utils.context import Context

from ray_provider.operators.ray import SubmitRayJob


class _RayDecoratedOperator(DecoratedOperator, SubmitRayJob):
    """
    A custom Airflow operator for Ray tasks.

    This operator combines the functionality of Airflow's DecoratedOperator
    with the Ray SubmitRayJob operator, allowing users to define tasks that
    submit jobs to a Ray cluster.

    :param config: Configuration dictionary for the Ray job.
    :param kwargs: Additional keyword arguments.
    """

    custom_operator_name = "@task.ray"

    template_fields: Any = (*SubmitRayJob.template_fields, "op_args", "op_kwargs")

<<<<<<< HEAD
    def __init__(self, config: dict[str, Any] | Callable[..., dict[str, Any]], **kwargs: Any) -> None:

=======
    def __init__(self, config: dict[str, Any], **kwargs: Any) -> None:
        self.conn_id: str = config.get("conn_id", "")
        self.is_decorated_function = False if "entrypoint" in config else True
        self.entrypoint: str = config.get("entrypoint", "python script.py")
        self.runtime_env: dict[str, Any] = config.get("runtime_env", {})

        self.num_cpus: int | float = config.get("num_cpus", 1)
        self.num_gpus: int | float = config.get("num_gpus", 0)
        self.memory: int | float = config.get("memory", None)
        self.ray_resources: dict[str, Any] | None = config.get("resources", None)
        self.ray_cluster_yaml: str | None = config.get("ray_cluster_yaml", None)
        self.update_if_exists: bool = config.get("update_if_exists", False)
        self.kuberay_version: str = config.get("kuberay_version", "1.0.0")
        self.gpu_device_plugin_yaml: str = config.get(
            "gpu_device_plugin_yaml",
            "https://raw.githubusercontent.com/NVIDIA/k8s-device-plugin/v0.9.0/nvidia-device-plugin.yml",
        )
        self.fetch_logs: bool = config.get("fetch_logs", True)
        self.wait_for_completion: bool = config.get("wait_for_completion", True)
        job_timeout_seconds: int = config.get("job_timeout_seconds", 600)
        self.poll_interval: int = config.get("poll_interval", 60)
        self.xcom_task_key: str | None = config.get("xcom_task_key", None)
>>>>>>> a900d439
        self.config = config
        self.kwargs = kwargs

<<<<<<< HEAD
        super().__init__(conn_id="", entrypoint="python script.py", runtime_env={}, **kwargs)

    def get_config(self, context: Context, config: Callable[..., dict[str, Any]], **kwargs: Any) -> dict[str, Any]:
        config_params = inspect.signature(config).parameters

        config_kwargs = {k: v for k, v in kwargs.items() if k in config_params and k != "context"}

        if "context" in config_params:
            config_kwargs["context"] = context

        # Call config with the prepared arguments
        return config(**config_kwargs)
=======
        if not isinstance(self.num_cpus, (int, float)):
            raise TypeError("num_cpus should be an integer or float value")
        if not isinstance(self.num_gpus, (int, float)):
            raise TypeError("num_gpus should be an integer or float value")

        super().__init__(
            conn_id=self.conn_id,
            entrypoint=self.entrypoint,
            runtime_env=self.runtime_env,
            num_cpus=self.num_cpus,
            num_gpus=self.num_gpus,
            memory=self.memory,
            resources=self.ray_resources,
            ray_cluster_yaml=self.ray_cluster_yaml,
            update_if_exists=self.update_if_exists,
            kuberay_version=self.kuberay_version,
            gpu_device_plugin_yaml=self.gpu_device_plugin_yaml,
            fetch_logs=self.fetch_logs,
            wait_for_completion=self.wait_for_completion,
            job_timeout_seconds=job_timeout_seconds,
            poll_interval=self.poll_interval,
            xcom_task_key=self.xcom_task_key,
            **kwargs,
        )
>>>>>>> a900d439

    def execute(self, context: Context) -> Any:
        """
        Execute the Ray task.

        :param context: The context in which the task is being executed.
        :return: The result of the Ray job execution.
        :raises AirflowException: If job submission fails.
        """
        temp_dir = None
        try:
            # Generate the configuration
            if callable(self.config):
                config = self.get_config(context=context, config=self.config, **self.kwargs)
            else:
                config = self.config

            # Prepare Ray job parameters
            self.conn_id: str = config.get("conn_id", "")
            self.is_decorated_function = False if "entrypoint" in config else True
            self.entrypoint: str = config.get("entrypoint", "python script.py")
            self.runtime_env: dict[str, Any] = config.get("runtime_env", {})

            self.num_cpus: int | float = config.get("num_cpus", 1)
            self.num_gpus: int | float = config.get("num_gpus", 0)
            self.memory: int | float = config.get("memory", None)
            self.ray_resources: dict[str, Any] | None = config.get("resources", None)
            self.ray_cluster_yaml: str | None = config.get("ray_cluster_yaml", None)
            self.update_if_exists: bool = config.get("update_if_exists", False)
            self.kuberay_version: str = config.get("kuberay_version", "1.0.0")
            self.gpu_device_plugin_yaml: str = config.get(
                "gpu_device_plugin_yaml",
                "https://raw.githubusercontent.com/NVIDIA/k8s-device-plugin/v0.9.0/nvidia-device-plugin.yml",
            )
            self.fetch_logs: bool = config.get("fetch_logs", True)
            self.wait_for_completion: bool = config.get("wait_for_completion", True)
            self.job_timeout_seconds: int = config.get("job_timeout_seconds", 600)
            self.poll_interval: int = config.get("poll_interval", 60)
            self.xcom_task_key: str | None = config.get("xcom_task_key", None)

            if not isinstance(self.num_cpus, (int, float)):
                raise TypeError("num_cpus should be an integer or float value")
            if not isinstance(self.num_gpus, (int, float)):
                raise TypeError("num_gpus should be an integer or float value")

            if self.is_decorated_function:
                self.log.info(
                    f"Entrypoint is not provided, is_decorated_function is set to {self.is_decorated_function}"
                )
                # Create a temporary directory that won't be immediately deleted
                temp_dir = mkdtemp(prefix="ray_")
                script_filename = os.path.join(temp_dir, "script.py")

                # Get the Python source code and extract just the function body
                full_source = inspect.getsource(self.python_callable)
                function_body = self._extract_function_body(full_source)
                if not function_body:
                    raise ValueError("Failed to retrieve Python source code")

                # Prepare the function call
                args_str = ", ".join(repr(arg) for arg in self.op_args)
                kwargs_str = ", ".join(f"{k}={repr(v)}" for k, v in self.op_kwargs.items())
                call_str = f"{self.python_callable.__name__}({args_str}, {kwargs_str})"

                # Write the script with function definition and call
                with open(script_filename, "w") as file:
                    file.write(function_body)
                    file.write(f"\n\n# Execute the function\n{call_str}\n")

                # Set up Ray job
                self.entrypoint = f"python {os.path.basename(script_filename)}"
                self.runtime_env["working_dir"] = temp_dir

            self.log.info("Running ray job...")
            result = super().execute(context)

            return result
        except Exception as e:
            self.log.error(f"Failed during execution with error: {e}")
            raise AirflowException("Job submission failed") from e
        finally:
            if temp_dir and os.path.exists(temp_dir):
                shutil.rmtree(temp_dir)

    def _extract_function_body(self, source: str) -> str:
        """Extract the function, excluding only the ray.task decorator."""
        lines = source.split("\n")
        # Find the line where the ray.task decorator is
        ray_task_line = next((i for i, line in enumerate(lines) if re.match(r"^\s*@ray\.task", line.strip())), -1)

        # Include everything except the ray.task decorator line
        body = "\n".join(lines[:ray_task_line] + lines[ray_task_line + 1 :])
        # Dedent the body
        return textwrap.dedent(body)


class ray:
    @staticmethod
    def task(
        python_callable: Callable[..., Any] | None = None,
        multiple_outputs: bool | None = None,
        config: Callable[[], dict[str, Any]] | dict[str, Any] | None = None,
        **kwargs: Any,
    ) -> TaskDecorator:
        """
        Decorator to define a task that submits a Ray job.
        :param python_callable: The callable function to decorate.
        :param multiple_outputs: If True, will return multiple outputs.
        :param config: A dictionary of configuration or a callable that returns a dictionary.
        :param kwargs: Additional keyword arguments.
        :return: The decorated task.
        """
        if config is None:
            config = {}

        return task_decorator_factory(
            python_callable=python_callable,
            multiple_outputs=multiple_outputs,
            decorated_operator_class=_RayDecoratedOperator,
            config=config,
            **kwargs,
        )<|MERGE_RESOLUTION|>--- conflicted
+++ resolved
@@ -31,37 +31,11 @@
 
     template_fields: Any = (*SubmitRayJob.template_fields, "op_args", "op_kwargs")
 
-<<<<<<< HEAD
-    def __init__(self, config: dict[str, Any] | Callable[..., dict[str, Any]], **kwargs: Any) -> None:
+    def __init__(self, config: dict[str, Any] | Callable[..., dict[str, Any]], **kwargs: Any) -> None: 
+        job_timeout_seconds: int = config.get("job_timeout_seconds", 600)
 
-=======
-    def __init__(self, config: dict[str, Any], **kwargs: Any) -> None:
-        self.conn_id: str = config.get("conn_id", "")
-        self.is_decorated_function = False if "entrypoint" in config else True
-        self.entrypoint: str = config.get("entrypoint", "python script.py")
-        self.runtime_env: dict[str, Any] = config.get("runtime_env", {})
-
-        self.num_cpus: int | float = config.get("num_cpus", 1)
-        self.num_gpus: int | float = config.get("num_gpus", 0)
-        self.memory: int | float = config.get("memory", None)
-        self.ray_resources: dict[str, Any] | None = config.get("resources", None)
-        self.ray_cluster_yaml: str | None = config.get("ray_cluster_yaml", None)
-        self.update_if_exists: bool = config.get("update_if_exists", False)
-        self.kuberay_version: str = config.get("kuberay_version", "1.0.0")
-        self.gpu_device_plugin_yaml: str = config.get(
-            "gpu_device_plugin_yaml",
-            "https://raw.githubusercontent.com/NVIDIA/k8s-device-plugin/v0.9.0/nvidia-device-plugin.yml",
-        )
-        self.fetch_logs: bool = config.get("fetch_logs", True)
-        self.wait_for_completion: bool = config.get("wait_for_completion", True)
-        job_timeout_seconds: int = config.get("job_timeout_seconds", 600)
-        self.poll_interval: int = config.get("poll_interval", 60)
-        self.xcom_task_key: str | None = config.get("xcom_task_key", None)
->>>>>>> a900d439
         self.config = config
         self.kwargs = kwargs
-
-<<<<<<< HEAD
         super().__init__(conn_id="", entrypoint="python script.py", runtime_env={}, **kwargs)
 
     def get_config(self, context: Context, config: Callable[..., dict[str, Any]], **kwargs: Any) -> dict[str, Any]:
@@ -74,32 +48,6 @@
 
         # Call config with the prepared arguments
         return config(**config_kwargs)
-=======
-        if not isinstance(self.num_cpus, (int, float)):
-            raise TypeError("num_cpus should be an integer or float value")
-        if not isinstance(self.num_gpus, (int, float)):
-            raise TypeError("num_gpus should be an integer or float value")
-
-        super().__init__(
-            conn_id=self.conn_id,
-            entrypoint=self.entrypoint,
-            runtime_env=self.runtime_env,
-            num_cpus=self.num_cpus,
-            num_gpus=self.num_gpus,
-            memory=self.memory,
-            resources=self.ray_resources,
-            ray_cluster_yaml=self.ray_cluster_yaml,
-            update_if_exists=self.update_if_exists,
-            kuberay_version=self.kuberay_version,
-            gpu_device_plugin_yaml=self.gpu_device_plugin_yaml,
-            fetch_logs=self.fetch_logs,
-            wait_for_completion=self.wait_for_completion,
-            job_timeout_seconds=job_timeout_seconds,
-            poll_interval=self.poll_interval,
-            xcom_task_key=self.xcom_task_key,
-            **kwargs,
-        )
->>>>>>> a900d439
 
     def execute(self, context: Context) -> Any:
         """
