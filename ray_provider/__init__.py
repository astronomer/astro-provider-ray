--- conflicted
+++ resolved
@@ -1,12 +1,6 @@
 from __future__ import annotations
 
-<<<<<<< HEAD
-
-__version__ = "0.3.0a7"
-
-=======
 __version__ = "0.3.0"
->>>>>>> 8ccc839d
 
 from typing import Any
 
