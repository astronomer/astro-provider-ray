from __future__ import annotations

import asyncio
from functools import cached_property
from typing import Any, AsyncIterator

from airflow.triggers.base import BaseTrigger, TriggerEvent
from kubernetes.client.exceptions import ApiException
from ray.job_submission import JobStatus

from ray_provider.constants import TERMINAL_JOB_STATUSES
from ray_provider.hooks import RayHook


class RayJobTrigger(BaseTrigger):
    """
    Triggers and monitors the status of a Ray job.

    This trigger periodically checks the status of a submitted job on a Ray cluster and
    yields events based on the job's status. It handles timeouts and errors during
    the polling process.

    :param job_id: The unique identifier of the Ray job.
    :param conn_id: The connection ID for the Ray cluster.
    :param xcom_dashboard_url: Optional URL for the Ray dashboard.
    :param poll_interval: The interval in seconds at which to poll the job status. Defaults to 30 seconds.
    :param fetch_logs: Whether to fetch and stream logs. Defaults to True.
    """

    def __init__(
        self,
        job_id: str,
        conn_id: str,
        xcom_dashboard_url: str | None,
        ray_cluster_yaml: str | None,
        gpu_device_plugin_yaml: str,
        poll_interval: int = 30,
        fetch_logs: bool = True,
    ):
        super().__init__()  # type: ignore[no-untyped-call]
        self.job_id = job_id
        self.conn_id = conn_id
        self.dashboard_url = xcom_dashboard_url
        self.ray_cluster_yaml = ray_cluster_yaml
        self.gpu_device_plugin_yaml = gpu_device_plugin_yaml
        self.fetch_logs = fetch_logs
        self.poll_interval = poll_interval
        self._job_status: None | JobStatus = None

    def serialize(self) -> tuple[str, dict[str, Any]]:
        """
        Serializes the trigger's configuration.

        :return: A tuple containing the fully qualified class name and a dictionary of its parameters.
        """
        return (
            "ray_provider.triggers.RayJobTrigger",
            {
                "job_id": self.job_id,
                "conn_id": self.conn_id,
                "xcom_dashboard_url": self.dashboard_url,
                "ray_cluster_yaml": self.ray_cluster_yaml,
                "gpu_device_plugin_yaml": self.gpu_device_plugin_yaml,
                "fetch_logs": self.fetch_logs,
                "poll_interval": self.poll_interval,
            },
        )

    @cached_property
    def hook(self) -> RayHook:
        """
        Lazily initializes and returns a RayHook instance.

        :return: An instance of RayHook configured with the connection ID and dashboard URL.
        """
        return RayHook(conn_id=self.conn_id)

    async def cleanup(self) -> None:
        """
        Cleanup method to ensure resources are properly deleted. This will be called when the trigger encounters an exception.

        Example scenario: A job is submitted using the @ray.task decorator with a Ray specification. After the cluster is started
        and the job is submitted, the trigger begins tracking its progress. However, if the job is stopped through the UI at this stage, the cluster
        resources are not deleted.

        """
        if self.ray_cluster_yaml:
            self.log.info(f"Attempting to delete Ray cluster using YAML: {self.ray_cluster_yaml}")
            loop = asyncio.get_running_loop()
            await loop.run_in_executor(
                None, self.hook.delete_ray_cluster, self.ray_cluster_yaml, self.gpu_device_plugin_yaml
            )
            self.log.info("Ray cluster deletion process completed")
        else:
            self.log.info("No Ray cluster YAML provided, skipping cluster deletion")

    async def _poll_status(self) -> None:
        self._job_status = self.hook.get_ray_job_status(self.dashboard_url, self.job_id)
        while self._job_status not in TERMINAL_JOB_STATUSES:
            self.log.info(f"Status of job {self.job_id} is: {self._job_status}")
            await asyncio.sleep(self.poll_interval)
            self._job_status = self.hook.get_ray_job_status(self.dashboard_url, self.job_id)

    async def _stream_logs(self) -> None:
        """
        Streams logs from the Ray job in real-time.
        """
        self.log.info(f"::group::{self.job_id} logs")
        async for log_lines in self.hook.get_ray_tail_logs(self.dashboard_url, self.job_id):
            for line in log_lines.split("\n"):
                if line.strip():  # Avoid logging empty lines
                    self.log.info(line.strip())
        self.log.info("::endgroup::")

    async def run(self) -> AsyncIterator[TriggerEvent]:
        """
        Asynchronously polls the Ray job status and yields events based on the job's state.

        This method gets job status at each poll interval and streams logs if available.
        It yields a TriggerEvent upon job completion, cancellation, or failure.

        :yield: TriggerEvent containing the status, message, and job ID related to the job.
        """
<<<<<<< HEAD
        # This is used indirectly when the Ray decorator is used.
        # If not imported, DAGs that used the Ray decorator fail when triggered

        self.log.info(f"::group:: Trigger 1/2: Checking the job status")
        self.log.info(f"Polling for job {self.job_id} every {self.poll_interval} seconds...")

        tasks = [self._poll_status()]
        if self.fetch_logs:
            tasks.append(self._stream_logs())
        self.log.info(f"::endgroup::")
        await asyncio.gather(*tasks)

        self.log.info(f"::group:: Trigger 2/2: Job reached a terminal state")
        completed_status = self.hook.get_ray_job_status(self.dashboard_url, self.job_id)
        self.log.info(f"Status of completed job {self.job_id} is: {completed_status}")
        self.log.info(f"::endgroup::")

        yield TriggerEvent(
            {
                "status": completed_status,
                "message": f"Job {self.job_id} completed with status {completed_status}",
                "job_id": self.job_id,
            }
        )
        #except Exception as e:
        #    self.log.error(f"Error occurred: {str(e)}")
        #    await self.cleanup()
        #    yield TriggerEvent({"status": str(JobStatus.FAILED), "message": str(e), "job_id": self.job_id})

    def _is_terminal_state(self) -> bool:
        """
        Checks if the Ray job is in a terminal state.

        A terminal state is one of the following: SUCCEEDED, STOPPED, or FAILED.

        :return: True if the job is in a terminal state, False otherwise.
        """
        return self.hook.get_ray_job_status(self.dashboard_url, self.job_id) in (
            JobStatus.SUCCEEDED,
            JobStatus.STOPPED,
            JobStatus.FAILED,
        )
=======
        self.log.info(f"::group:: Trigger 1/2: Checking the job status")
        self.log.info(f"Polling for job {self.job_id} every {self.poll_interval} seconds...")

        try:
            tasks = [self._poll_status()]
            if self.fetch_logs:
                tasks.append(self._stream_logs())
            await asyncio.gather(*tasks)
        except ApiException as e:
            error_msg = str(e)
            self.log.info(f"::endgroup::")
            self.log.error("::group:: Trigger unable to poll job status")
            self.log.error("Exception details:", exc_info=True)
            self.log.info("Attempting to clean up...")
            await self.cleanup()
            self.log.info("Cleanup completed!")
            self.log.info(f"::endgroup::")

            yield TriggerEvent({"status": "EXCEPTION", "message": error_msg, "job_id": self.job_id})
        else:
            self.log.info(f"::endgroup::")
            self.log.info(f"::group:: Trigger 2/2: Job reached a terminal state")
            self.log.info(f"Status of completed job {self.job_id} is: {self._job_status}")
            self.log.info(f"::endgroup::")

            yield TriggerEvent(
                {
                    "status": self._job_status,
                    "message": f"Job {self.job_id} completed with status {self._job_status}",
                    "job_id": self.job_id,
                }
            )
>>>>>>> 56387cc2
<|MERGE_RESOLUTION|>--- conflicted
+++ resolved
@@ -121,50 +121,6 @@
 
         :yield: TriggerEvent containing the status, message, and job ID related to the job.
         """
-<<<<<<< HEAD
-        # This is used indirectly when the Ray decorator is used.
-        # If not imported, DAGs that used the Ray decorator fail when triggered
-
-        self.log.info(f"::group:: Trigger 1/2: Checking the job status")
-        self.log.info(f"Polling for job {self.job_id} every {self.poll_interval} seconds...")
-
-        tasks = [self._poll_status()]
-        if self.fetch_logs:
-            tasks.append(self._stream_logs())
-        self.log.info(f"::endgroup::")
-        await asyncio.gather(*tasks)
-
-        self.log.info(f"::group:: Trigger 2/2: Job reached a terminal state")
-        completed_status = self.hook.get_ray_job_status(self.dashboard_url, self.job_id)
-        self.log.info(f"Status of completed job {self.job_id} is: {completed_status}")
-        self.log.info(f"::endgroup::")
-
-        yield TriggerEvent(
-            {
-                "status": completed_status,
-                "message": f"Job {self.job_id} completed with status {completed_status}",
-                "job_id": self.job_id,
-            }
-        )
-        #except Exception as e:
-        #    self.log.error(f"Error occurred: {str(e)}")
-        #    await self.cleanup()
-        #    yield TriggerEvent({"status": str(JobStatus.FAILED), "message": str(e), "job_id": self.job_id})
-
-    def _is_terminal_state(self) -> bool:
-        """
-        Checks if the Ray job is in a terminal state.
-
-        A terminal state is one of the following: SUCCEEDED, STOPPED, or FAILED.
-
-        :return: True if the job is in a terminal state, False otherwise.
-        """
-        return self.hook.get_ray_job_status(self.dashboard_url, self.job_id) in (
-            JobStatus.SUCCEEDED,
-            JobStatus.STOPPED,
-            JobStatus.FAILED,
-        )
-=======
         self.log.info(f"::group:: Trigger 1/2: Checking the job status")
         self.log.info(f"Polling for job {self.job_id} every {self.poll_interval} seconds...")
 
@@ -196,5 +152,4 @@
                     "message": f"Job {self.job_id} completed with status {self._job_status}",
                     "job_id": self.job_id,
                 }
-            )
->>>>>>> 56387cc2
+            )