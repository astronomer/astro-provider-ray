--- conflicted
+++ resolved
@@ -1,12 +1,7 @@
 apiVersion: ray.io/v1
 kind: RayCluster
 metadata:
-<<<<<<< HEAD
-  name: tati-raycluster
-  # namespace: tati
-=======
   name: airflow-raycluster
->>>>>>> be298c81
 spec:
   rayVersion: "2.10.0"
   enableInTreeAutoscaling: true
